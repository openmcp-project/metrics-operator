package common

<<<<<<< HEAD
import (
	"context"

	"k8s.io/apimachinery/pkg/types"
	"sigs.k8s.io/controller-runtime/pkg/client"

	corev1 "k8s.io/api/core/v1"
)

const (
	// SecretNameSpace is the namespace where the secret is deployed
	SecretNameSpace string = "metrics-operator"
	// SecretName is the name of the secret
	SecretName string = "dynatrace-credentials"
)

// GetCredentialsSecret Get the Secret with access token from the cluster, which you deployed earlier into the system
//
// Deployment of secret:
//
// you can deploy the metric through: kubectl apply -f sample/secret.yaml
func GetCredentialsSecret(ctx context.Context, client client.Client) (*corev1.Secret, error) {
	secret := &corev1.Secret{}
	namespace := types.NamespacedName{
		Namespace: SecretNameSpace,
		Name:      SecretName,
	}
	err := client.Get(ctx, namespace, secret)
	if err != nil {
		return &corev1.Secret{}, err
	}
	return secret, nil
}

// GetCredentialData returns the data from the secret
func GetCredentialData(secret *corev1.Secret) DataSinkCredentials {
	creds := DataSinkCredentials{
		Host:  string(secret.Data["Host"]),
		Path:  string(secret.Data["Path"]),
		Token: string(secret.Data["Token"]),
	}
	return creds
}

=======
>>>>>>> bba11099
// DataSinkCredentials holds the credentials to access the data sink (e.g. dynatrace)
type DataSinkCredentials struct {
	Host  string
	Path  string
	Token string
}<|MERGE_RESOLUTION|>--- conflicted
+++ resolved
@@ -1,52 +1,5 @@
 package common
 
-<<<<<<< HEAD
-import (
-	"context"
-
-	"k8s.io/apimachinery/pkg/types"
-	"sigs.k8s.io/controller-runtime/pkg/client"
-
-	corev1 "k8s.io/api/core/v1"
-)
-
-const (
-	// SecretNameSpace is the namespace where the secret is deployed
-	SecretNameSpace string = "metrics-operator"
-	// SecretName is the name of the secret
-	SecretName string = "dynatrace-credentials"
-)
-
-// GetCredentialsSecret Get the Secret with access token from the cluster, which you deployed earlier into the system
-//
-// Deployment of secret:
-//
-// you can deploy the metric through: kubectl apply -f sample/secret.yaml
-func GetCredentialsSecret(ctx context.Context, client client.Client) (*corev1.Secret, error) {
-	secret := &corev1.Secret{}
-	namespace := types.NamespacedName{
-		Namespace: SecretNameSpace,
-		Name:      SecretName,
-	}
-	err := client.Get(ctx, namespace, secret)
-	if err != nil {
-		return &corev1.Secret{}, err
-	}
-	return secret, nil
-}
-
-// GetCredentialData returns the data from the secret
-func GetCredentialData(secret *corev1.Secret) DataSinkCredentials {
-	creds := DataSinkCredentials{
-		Host:  string(secret.Data["Host"]),
-		Path:  string(secret.Data["Path"]),
-		Token: string(secret.Data["Token"]),
-	}
-	return creds
-}
-
-=======
->>>>>>> bba11099
 // DataSinkCredentials holds the credentials to access the data sink (e.g. dynatrace)
 type DataSinkCredentials struct {
 	Host  string
