apiVersion: v1
kind: Namespace
metadata:
<<<<<<< HEAD
  name: metrics-operator
=======
  name: metrics-operator-system
>>>>>>> e61c880f
<|MERGE_RESOLUTION|>--- conflicted
+++ resolved
@@ -1,8 +1,4 @@
 apiVersion: v1
 kind: Namespace
 metadata:
-<<<<<<< HEAD
-  name: metrics-operator
-=======
-  name: metrics-operator-system
->>>>>>> e61c880f
+  name: metrics-operator-system